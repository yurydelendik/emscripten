//"use strict";

// Analyze intertype data. Calculates things that are necessary in order
// to do the final conversion into JavaScript later, for example,
// properties of variables, loop structures of functions, etc.

var VAR_NATIVE = 'native';
var VAR_NATIVIZED = 'nativized';
var VAR_EMULATED = 'emulated';

var ENTRY_IDENT = toNiceIdent('%0');
var ENTRY_IDENT_EXPLICIT = toNiceIdent('%entry');

function recomputeLines(func) {
  func.lines = func.labels.map(function(label) { return label.lines }).reduce(concatenator, []);
}

// Handy sets

var BRANCH_INVOKE = set('branch', 'invoke');
var LABEL_ENDERS = set('branch', 'return', 'switch');
var SIDE_EFFECT_CAUSERS = set('call', 'invoke', 'atomic');
var UNUNFOLDABLE = set('value', 'structvalue', 'type', 'phiparam');
var SHADOW_FLIP = { i64: 'double', double: 'i64' }; //, i32: 'float', float: 'i32' };

// Analyzer

function analyzer(data, sidePass) {
  var mainPass = !sidePass;

  // Substrate
  var substrate = new Substrate('Analyzer');

  // Sorter
  substrate.addActor('Sorter', {
    processItem: function(item) {
      item.items.sort(function (a, b) { return a.lineNum - b.lineNum });
      this.forwardItem(item, 'Gatherer');
    }
  });

  // Gatherer
  substrate.addActor('Gatherer', {
    processItem: function(item) {
      // Single-liners
      ['globalVariable', 'functionStub', 'unparsedFunction', 'unparsedGlobals', 'unparsedTypes', 'alias'].forEach(function(intertype) {
        var temp = splitter(item.items, function(item) { return item.intertype == intertype });
        item.items = temp.leftIn;
        item[intertype + 's'] = temp.splitOut;
      });
      var temp = splitter(item.items, function(item) { return item.intertype == 'type' });
      item.items = temp.leftIn;
      temp.splitOut.forEach(function(type) {
        //dprint('types', 'adding defined type: ' + type.name_);
        Types.types[type.name_] = type;
        if (QUANTUM_SIZE === 1) {
          Types.fatTypes[type.name_] = copy(type);
        }
      });

      // Functions & labels
      item.functions = [];
      var currLabelFinished; // Sometimes LLVM puts a branch in the middle of a label. We need to ignore all lines after that.
      item.items.sort(function(a, b) { return a.lineNum - b.lineNum });
      for (var i = 0; i < item.items.length; i++) {
        var subItem = item.items[i];
        assert(subItem.lineNum);
        if (subItem.intertype == 'function') {
          item.functions.push(subItem);
          subItem.endLineNum = null;
          subItem.lines = []; // We will fill in the function lines after the legalizer, since it can modify them
          subItem.labels = [];
          subItem.forceEmulated = false;

          // no explicit 'entry' label in clang on LLVM 2.8 - most of the time, but not all the time! - so we add one if necessary
          if (item.items[i+1].intertype !== 'label') {
            item.items.splice(i+1, 0, {
              intertype: 'label',
              ident: ENTRY_IDENT,
              lineNum: subItem.lineNum + '.5'
            });
          }
        } else if (subItem.intertype == 'functionEnd') {
          item.functions.slice(-1)[0].endLineNum = subItem.lineNum;
        } else if (subItem.intertype == 'label') {
          item.functions.slice(-1)[0].labels.push(subItem);
          subItem.lines = [];
          currLabelFinished = false;
        } else if (item.functions.length > 0 && item.functions.slice(-1)[0].endLineNum === null) {
          // Internal line
          if (!currLabelFinished) {
            item.functions.slice(-1)[0].labels.slice(-1)[0].lines.push(subItem); // If this line fails, perhaps missing a label?
            if (subItem.intertype in LABEL_ENDERS) {
              currLabelFinished = true;
            }
          } else {
            print('// WARNING: content after a branch in a label, line: ' + subItem.lineNum);
          }
        } else {
          throw 'ERROR: what is this? ' + dump(subItem);
        }
      }
      delete item.items;
      this.forwardItem(item, 'CastAway');
    }
  });

  // CastAway - try to remove bitcasts of double<-->i64, which LLVM sometimes generates unnecessarily
  // (load a double, convert to i64, use as i64).
  // We optimize this by checking if there are such bitcasts. If so we create a shadow
  // variable that is of the other type, and use that in the relevant places. (As SSA, this is valid, and
  // variable elimination later will remove the double load if it is no longer needed.)
  //
  // Note that aside from being an optimization, this is needed for correctness in some cases: If code
  // assumes it can bitcast a double to an i64 and back and forth without loss, that may be violated
  // due to NaN canonicalization.
  substrate.addActor('CastAway', {
    processItem: function(item) {
      this.forwardItem(item, 'Legalizer');
      if (USE_TYPED_ARRAYS != 2) return;

      item.functions.forEach(function(func) {
        var has = false;
        func.labels.forEach(function(label) {
          var lines = label.lines;
          for (var i = 0; i < lines.length; i++) {
            var line = lines[i];
            if (line.intertype == 'bitcast' && line.type in SHADOW_FLIP) {
              has = true;
            }
          }
        });
        if (!has) return;
        // there are integer<->floating-point bitcasts, create shadows for everything
        var shadowed = {};
        func.labels.forEach(function(label) {
          var lines = label.lines;
          var i = 0;
          while (i < lines.length) {
          var lines = label.lines;
            var line = lines[i];
            if (line.intertype == 'load' && line.type in SHADOW_FLIP) {
              if (line.pointer.intertype != 'value') { i++; continue } // TODO
              shadowed[line.assignTo] = 1;
              var shadow = line.assignTo + '$$SHADOW';
              var flip = SHADOW_FLIP[line.type];
              lines.splice(i + 1, 0, { // if necessary this element will be legalized in the next phase
                tokens: null,
                indent: 2,
                lineNum: line.lineNum + 0.5,
                assignTo: shadow,
                intertype: 'load',
                pointerType: flip + '*',
                type: flip,
                valueType: flip,
                pointer: {
                 intertype: 'value',
                 ident: line.pointer.ident,
                 type: flip + '*'
                },
                align: line.align,
                ident: line.ident
              });
              // note: no need to update func.lines, it is generated in a later pass
              i++;
            }
            i++;
          }
        });
        // use shadows where possible
        func.labels.forEach(function(label) {
          var lines = label.lines;
          for (var i = 0; i < lines.length; i++) {
            var line = lines[i];
            if (line.intertype == 'bitcast' && line.type in SHADOW_FLIP && line.ident in shadowed) {
              var shadow = line.ident + '$$SHADOW';
              line.params[0].ident = shadow;
              line.params[0].type = line.type;
              line.type2 = line.type;
            }
          }
        });
      });
    }
  });

  // Legalize LLVM unrealistic types into realistic types.
  //
  // With full LLVM optimizations, it can generate types like i888 which do not exist in
  // any actual hardware implementation, but are useful during optimization. LLVM then
  // legalizes these types into real ones during code generation. Sadly, there is no LLVM
  // IR pass to legalize them, which would have been useful and nice from a design perspective.
  // The LLVM community is also not interested in receiving patches to implement that
  // functionality, since it would duplicate existing code from the code generation
  // component. Therefore, we implement legalization here in Emscripten.
  //
  // Currently we just legalize completely unrealistic types into bundles of i32s, and just
  // the most common instructions that can be involved with such types: load, store, shifts,
  // trunc and zext.
  substrate.addActor('Legalizer', {
    processItem: function(data) {
      // Legalization
      if (USE_TYPED_ARRAYS == 2) {
        function getLegalVars(base, bits, allowLegal) {
          bits = bits || 32; // things like pointers are all i32, but show up as 0 bits from getBits
          if (allowLegal && bits <= 32) return [{ ident: base + ('i' + bits in Runtime.INT_TYPES ? '' : '$0'), bits: bits }];
          if (isNumber(base)) return getLegalLiterals(base, bits);
          if (base[0] == '{') {
            warnOnce('seeing source of illegal data ' + base + ', likely an inline struct - assuming zeroinit');
            return getLegalLiterals('0', bits);
          }
          var ret = new Array(Math.ceil(bits/32));
          var i = 0;
          if (base == 'zeroinitializer' || base == 'undef') base = 0;
          while (bits > 0) {
            ret[i] = { ident: base ? base + '$' + i : '0', bits: Math.min(32, bits) };
            bits -= 32;
            i++;
          }
          return ret;
        }
        function getLegalLiterals(text, bits) {
          var parsed = parseArbitraryInt(text, bits);
          var ret = new Array(Math.ceil(bits/32));
          var i = 0;
          while (bits > 0) {
            ret[i] = { ident: (parsed[i]|0).toString(), bits: Math.min(32, bits) }; // resign all values
            bits -= 32;
            i++;
          }
          return ret;
        }
        function getLegalStructuralParts(value) {
          return value.params.slice(0);
        }
        function getLegalParams(params, bits) {
          return params.map(function(param) {
            var value = param.value || param;
            if (isNumber(value.ident)) {
              return getLegalLiterals(value.ident, bits);
            } else if (value.intertype == 'structvalue') {
              return getLegalStructuralParts(value).map(function(part) {
                return { ident: part.ident, bits: part.type.substr(1) };
              });
            } else {
              return getLegalVars(value.ident, bits);
            }
          });
        }
        // Uses the right factor to multiply line numbers by so that they fit in between
        // the line[i] and the line after it
        function interpLines(lines, i, toAdd) {
          var prev = i >= 0 ? lines[i].lineNum : -1;
          var next = (i < lines.length-1) ? lines[i+1].lineNum : (lines[i].lineNum + 0.5);
          var factor = (next - prev)/(4*toAdd.length+3);
          for (var k = 0; k < toAdd.length; k++) {
            toAdd[k].lineNum = prev + ((k+1)*factor);
            assert(k == 0 || toAdd[k].lineNum > toAdd[k-1].lineNum);
          }
        }
        function removeAndAdd(lines, i, toAdd) {
          var item = lines[i];
          interpLines(lines, i, toAdd);
          Array.prototype.splice.apply(lines, [i, 1].concat(toAdd));
          if (i > 0) assert(lines[i].lineNum > lines[i-1].lineNum);
          if (i + toAdd.length < lines.length) assert(lines[i + toAdd.length - 1].lineNum < lines[i + toAdd.length].lineNum);
          return toAdd.length;
        }
        function legalizeFunctionParameters(params) {
          var i = 0;
          while (i < params.length) {
            var param = params[i];
            if (param.intertype == 'value' && isIllegalType(param.type)) {
              var toAdd = getLegalVars(param.ident, getBits(param.type)).map(function(element) {
                return {
                  intertype: 'value',
                  type: 'i' + element.bits,
                  ident: element.ident,
                  byval: 0
                };
              });
              Array.prototype.splice.apply(params, [i, 1].concat(toAdd));
              i += toAdd.length;
              continue;
            }
            i++;
          }
        }
        function fixUnfolded(item) {
          // Unfolded items may need some correction to work properly in the global scope
          if (item.intertype in MATHOPS) {
            item.op = item.intertype;
            item.intertype = 'mathop';
          }
        }
        data.functions.forEach(function(func) {
          // Legalize function params
          legalizeFunctionParameters(func.params);
          // Legalize lines in labels
          var tempId = 0;
          func.labels.forEach(function(label) {
            if (dcheck('legalizer')) dprint('zz legalizing: \n' + dump(label.lines));
            var i = 0, bits;
            while (i < label.lines.length) {
              var item = label.lines[i];
              var value = item;
              // Check if we need to legalize here, and do some trivial legalization along the way
              var isIllegal = false;
              walkInterdata(item, function(item) {
                if (item.intertype == 'getelementptr' || (item.intertype == 'call' && item.ident in LLVM.INTRINSICS_32)) {
                  // Turn i64 args into i32
                  for (var i = 0; i < item.params.length; i++) {
                    if (item.params[i].type == 'i64') item.params[i].type = 'i32';
                  }
                } else if (item.intertype == 'inttoptr') {
                  var input = item.params[0];
                  if (input.type == 'i64') input.type = 'i32'; // inttoptr can only care about 32 bits anyhow since pointers are 32-bit
                }
                if (isIllegalType(item.valueType) || isIllegalType(item.type)) {
                  isIllegal = true;
                } else if ((item.intertype == 'load' || item.intertype == 'store') && isStructType(item.valueType)) {
                  isIllegal = true; // storing an entire structure is illegal
                } else if (item.intertype == 'mathop' && item.op == 'trunc' && isIllegalType(item.params[1].ident)) { // trunc stores target value in second ident
                  isIllegal = true;
                }
              });
              if (!isIllegal) {
                //if (dcheck('legalizer')) dprint('no need to legalize \n' + dump(item));
                i++;
                continue;
              }
              // Unfold this line. If we unfolded, we need to return and process the lines we just
              // generated - they may need legalization too
              var unfolded = [];
              walkAndModifyInterdata(item, function(subItem) {
                // Unfold all non-value interitems that we can, and also unfold all numbers (doing the latter
                // makes it easier later since we can then assume illegal expressions are always variables
                // accessible through ident$x, and not constants we need to parse then and there)
                if (subItem != item && (!(subItem.intertype in UNUNFOLDABLE) ||
                                       (subItem.intertype == 'value' && isNumber(subItem.ident) && isIllegalType(subItem.type)))) {
                  if (item.intertype == 'phi') {
                    assert(subItem.intertype == 'value' || subItem.intertype == 'structvalue' || subItem.intertype in PARSABLE_LLVM_FUNCTIONS, 'We can only unfold some expressions in phis');
                    // we must handle this in the phi itself, if we unfold normally it will not be pushed back with the phi
                  } else {
                    var tempIdent = '$$etemp$' + (tempId++);
                    subItem.assignTo = tempIdent;
                    unfolded.unshift(subItem);
                    fixUnfolded(subItem);
                    return { intertype: 'value', ident: tempIdent, type: subItem.type };
                  }
                } else if (subItem.intertype == 'switch' && isIllegalType(subItem.type)) {
                  subItem.switchLabels.forEach(function(switchLabel) {
                    if (switchLabel.value[0] != '$') {
                      var tempIdent = '$$etemp$' + (tempId++);
                      unfolded.unshift({
                        assignTo: tempIdent,
                        intertype: 'value',
                        ident: switchLabel.value,
                        type: subItem.type
                      });
                      switchLabel.value = tempIdent;
                    }
                  });
                }
              });
              if (unfolded.length > 0) {
                interpLines(label.lines, i-1, unfolded);
                Array.prototype.splice.apply(label.lines, [i, 0].concat(unfolded));
                continue; // remain at this index, to unfold newly generated lines
              }
              // This is an illegal-containing line, and it is unfolded. Legalize it now
              dprint('legalizer', 'Legalizing ' + item.intertype + ' at line ' + item.lineNum);
              var finalizer = null;
              switch (item.intertype) {
                case 'store': {
                  var toAdd = [];
                  bits = getBits(item.valueType);
                  var elements = getLegalParams([item.value], bits)[0];
                  var j = 0;
                  elements.forEach(function(element) {
                    var tempVar = '$st$' + (tempId++) + '$' + j;
                    toAdd.push({
                      intertype: 'getelementptr',
                      assignTo: tempVar,
                      ident: item.pointer.ident,
                      type: '[0 x i32]*',
                      params: [
                        { intertype: 'value', ident: item.pointer.ident, type: '[0 x i32]*' }, // technically a bitcase is needed in llvm, but not for us
                        { intertype: 'value', ident: '0', type: 'i32' },
                        { intertype: 'value', ident: j.toString(), type: 'i32' }
                      ],
                    });
                    var actualSizeType = 'i' + element.bits; // The last one may be smaller than 32 bits
                    toAdd.push({
                      intertype: 'store',
                      valueType: actualSizeType,
                      value: { intertype: 'value', ident: element.ident, type: actualSizeType },
                      pointer: { intertype: 'value', ident: tempVar, type: actualSizeType + '*' },
                      ident: tempVar,
                      pointerType: actualSizeType + '*',
                      align: item.align,
                    });
                    j++;
                  });
                  Types.needAnalysis['[0 x i32]'] = 0;
                  i += removeAndAdd(label.lines, i, toAdd);
                  continue;
                }
                // call, return: Return the first 32 bits, the rest are in temp
                case 'call': {
                  var toAdd = [value];
                  // legalize parameters
                  legalizeFunctionParameters(value.params);
                  // legalize return value, if any
                  var returnType = getReturnType(item.type);
                  if (value.assignTo && isIllegalType(returnType)) {
                    bits = getBits(returnType);
                    var elements = getLegalVars(item.assignTo, bits);
                    // legalize return value
                    value.assignTo = elements[0].ident;
                    for (var j = 1; j < elements.length; j++) {
                      var element = elements[j];
                      toAdd.push({
                        intertype: 'value',
                        assignTo: element.ident,
                        type: element.bits,
                        ident: 'tempRet' + (j - 1)
                      });
                      assert(j<10); // TODO: dynamically create more than 10 tempRet-s
                    }
                  }
                  i += removeAndAdd(label.lines, i, toAdd);
                  continue;
                }
                case 'landingpad': {
                  // not much to legalize
                  i++;
                  continue;
                }
                case 'return': {
                  bits = getBits(item.type);
                  var elements = getLegalVars(item.value.ident, bits);
                  item.value.ident = '(';
                  for (var j = 1; j < elements.length; j++) {
                    item.value.ident += 'tempRet' + (j-1) + '=' + elements[j].ident + ',';
                  }
                  item.value.ident += elements[0].ident + ')';
                  i++;
                  continue;
                }
                case 'invoke': {
                  legalizeFunctionParameters(value.params);
                  // We can't add lines after this, since invoke already modifies control flow. So we handle the return in invoke
                  i++;
                  continue;
                }
                case 'value': {
                  bits = getBits(value.type);
                  var elements = getLegalVars(item.assignTo, bits);
                  var values = getLegalLiterals(item.ident, bits);
                  var j = 0;
                  var toAdd = elements.map(function(element) {
                    return {
                      intertype: 'value',
                      assignTo: element.ident,
                      type: 'i' + bits,
                      ident: values[j++].ident
                    };
                  });
                  i += removeAndAdd(label.lines, i, toAdd);
                  continue;
                }
                case 'structvalue': {
                  bits = getBits(value.type);
                  var elements = getLegalVars(item.assignTo, bits);
                  var toAdd = [];
                  for (var j = 0; j < item.params.length; j++) {
                    toAdd[j] = {
                      intertype: 'value',
                      assignTo: elements[j].ident,
                      type: 'i32',
                      ident: item.params[j].ident
                    };
                  }
                  i += removeAndAdd(label.lines, i, toAdd);
                  continue;
                }
                case 'load': {
                  bits = getBits(value.valueType);
                  var elements = getLegalVars(item.assignTo, bits);
                  var j = 0;
                  var toAdd = [];
                  elements.forEach(function(element) {
                    var tempVar = '$ld$' + (tempId++) + '$' + j;
                    toAdd.push({
                      intertype: 'getelementptr',
                      assignTo: tempVar,
                      ident: value.pointer.ident,
                      type: '[0 x i32]*',
                      params: [
                        { intertype: 'value', ident: value.pointer.ident, type: '[0 x i32]*' }, // technically bitcast is needed in llvm, but not for us
                        { intertype: 'value', ident: '0', type: 'i32' },
                        { intertype: 'value', ident: j.toString(), type: 'i32' }
                      ]
                    });
                    var newItem = {
                      intertype: 'load',
                      assignTo: element.ident,
                      pointerType: 'i32*',
                      valueType: 'i32',
                      type: 'i32',
                      pointer: { intertype: 'value', ident: tempVar, type: 'i32*' },
                      ident: tempVar,
                      align: value.align
                    };
                    var newItem2 = null;
                    // The last one may be smaller than 32 bits
                    if (element.bits < 32) {
                      newItem.assignTo += '$preadd$';
                      newItem2 = {
                        intertype: 'mathop',
                        op: 'and',
                        assignTo: element.ident,
                        type: 'i32',
                        params: [{
                          intertype: 'value',
                          type: 'i32',
                          ident: newItem.assignTo
                        }, {
                          intertype: 'value',
                          type: 'i32',
                          ident: (0xffffffff >>> (32 - element.bits)).toString()
                        }],
                      };
                    }
                    toAdd.push(newItem);
                    if (newItem2) toAdd.push(newItem2);
                    j++;
                  });
                  Types.needAnalysis['[0 x i32]'] = 0;
                  i += removeAndAdd(label.lines, i, toAdd);
                  continue;
                }
                case 'phi': {
                  bits = getBits(value.type);
                  var toAdd = [];
                  var elements = getLegalVars(item.assignTo, bits);
                  var j = 0;
                  var values = getLegalParams(value.params, bits);
                  elements.forEach(function(element) {
                    var k = 0;
                    toAdd.push({
                      intertype: 'phi',
                      assignTo: element.ident,
                      type: 'i' + element.bits,
                      params: value.params.map(function(param) {
                        return {
                          intertype: 'phiparam',
                          label: param.label,
                          value: {
                           intertype: 'value',
                           ident: values[k++][j].ident,
                           type: 'i' + element.bits,
                          }
                        };
                      })
                    });
                    j++;
                  });
                  i += removeAndAdd(label.lines, i, toAdd);
                  continue;
                }
                case 'switch': {
                  i++;
                  continue; // special case, handled in makeComparison
                }
                case 'va_arg': {
                  assert(value.type == 'i64');
                  assert(value.value.type == 'i32*', value.value.type);
                  i += removeAndAdd(label.lines, i, range(2).map(function(x) {
                    return {
                      intertype: 'va_arg',
                      assignTo: value.assignTo + '$' + x,
                      type: 'i32',
                      value: {
                        intertype: 'value',
                        ident: value.value.ident, // We read twice from the same i32* var, incrementing // + '$' + x,
                        type: 'i32*'
                      }
                    };
                  }));
                  continue;
                }
                case 'extractvalue': { // XXX we assume 32-bit alignment in extractvalue/insertvalue,
                                       // but in theory they can run on packed structs too (see use getStructuralTypePartBits)
                  // potentially legalize the actual extracted value too if it is >32 bits, not just the extraction in general
                  var index = item.indexes[0][0].text;
                  var parts = getStructureTypeParts(item.type);
                  var indexedType = parts[index];
                  var targetBits = getBits(indexedType);
                  var sourceBits = getBits(item.type);
                  var elements = getLegalVars(item.assignTo, targetBits, true); // possibly illegal
                  var sourceElements = getLegalVars(item.ident, sourceBits); // definitely illegal
                  var toAdd = [];
                  var sourceIndex = 0;
                  for (var partIndex = 0; partIndex < parts.length; partIndex++) {
                    if (partIndex == index) {
                      for (var j = 0; j < elements.length; j++) {
                        toAdd.push({
                          intertype: 'value',
                          assignTo: elements[j].ident,
                          type: 'i' + elements[j].bits,
                          ident: sourceElements[sourceIndex+j].ident
                        });
                      }
                      break;
                    }
                    sourceIndex += getStructuralTypePartBits(parts[partIndex])/32;
                  }
                  i += removeAndAdd(label.lines, i, toAdd);
                  continue;
                }
                case 'insertvalue': {
                  var index = item.indexes[0][0].text; // the modified index
                  var parts = getStructureTypeParts(item.type);
                  var indexedType = parts[index];
                  var indexBits = getBits(indexedType);
                  var bits = getBits(item.type); // source and target
                  bits = getBits(value.type);
                  var toAdd = [];
                  var elements = getLegalVars(item.assignTo, bits);
                  var sourceElements = getLegalVars(item.ident, bits);
                  var indexElements = getLegalVars(item.value.ident, indexBits, true); // possibly legal
                  var sourceIndex = 0;
                  for (var partIndex = 0; partIndex < parts.length; partIndex++) {
                    var currNum = getStructuralTypePartBits(parts[partIndex])/32;
                    for (var j = 0; j < currNum; j++) {
                      toAdd.push({
                        intertype: 'value',
                        assignTo: elements[sourceIndex+j].ident,
                        type: 'i' + elements[sourceIndex+j].bits,
                        ident: partIndex == index ? indexElements[j].ident : sourceElements[sourceIndex+j].ident
                      });
                    }
                    sourceIndex += currNum;
                  }
                  i += removeAndAdd(label.lines, i, toAdd);
                  continue;
                }
                case 'bitcast': {
                  var inType = item.type2;
                  var outType = item.type;
                  if ((inType in Runtime.INT_TYPES && outType in Runtime.FLOAT_TYPES) ||
                      (inType in Runtime.FLOAT_TYPES && outType in Runtime.INT_TYPES)) {
                    i++;
                    continue; // special case, handled in processMathop
                  }
                  // fall through
                }
                case 'inttoptr': case 'ptrtoint': case 'zext': case 'sext': case 'trunc': case 'ashr': case 'lshr': case 'shl': case 'or': case 'and': case 'xor': {
                  value = {
                    op: item.intertype,
                    variant: item.variant,
                    type: item.type,
                    params: item.params
                  };
                  // fall through
                }
                case 'mathop': {
                  var toAdd = [];
                  var sourceBits = getBits(value.params[0].type);
                  // All mathops can be parametrized by how many shifts we do, and how big the source is
                  var shifts = 0;
                  var targetBits = sourceBits;
                  var processor = null;
                  var signed = false;
                  switch (value.op) {
                    case 'ashr': {
                      signed = true;
                      // fall through
                    }
                    case 'lshr': {
                      shifts = parseInt(value.params[1].ident);
                      break;
                    }
                    case 'shl': {
                      shifts = -parseInt(value.params[1].ident);
                      break;
                    }
                    case 'sext': {
                      signed = true;
                      // fall through
                    }
                    case 'trunc': case 'zext': case 'ptrtoint': {
                      targetBits = getBits(value.params[1] ? value.params[1].ident : value.type);
                      break;
                    }
                    case 'inttoptr': {
                      targetBits = 32;
                      break;
                    }
                    case 'bitcast': {
                      if (!sourceBits) {
                        // we can be asked to bitcast doubles or such to integers, handle that as best we can (if it's a double that
                        // was an x86_fp80, this code will likely break when called)
                        sourceBits = targetBits = Runtime.getNativeTypeSize(value.params[0].type);
                        warn('legalizing non-integer bitcast on ll #' + item.lineNum);
                      }
                      break;
                    }
                    case 'select': {
                      sourceBits = targetBits = getBits(value.params[1].type);
                      var params = getLegalParams(value.params.slice(1), sourceBits);
                      processor = function(result, j) {
                        return {
                          intertype: 'mathop',
                          op: 'select',
                          type: 'i' + params[0][j].bits,
                          params: [
                            value.params[0],
                            { intertype: 'value', ident: params[0][j].ident, type: 'i' + params[0][j].bits },
                            { intertype: 'value', ident: params[1][j].ident, type: 'i' + params[1][j].bits }
                          ]
                        };
                      };
                      break;
                    }
                    case 'or': case 'and': case 'xor': case 'icmp': {
                      var otherElements = getLegalVars(value.params[1].ident, sourceBits);
                      processor = function(result, j) {
                        return {
                          intertype: 'mathop',
                          op: value.op,
                          variant: value.variant,
                          type: 'i' + otherElements[j].bits,
                          params: [
                            result,
                            { intertype: 'value', ident: otherElements[j].ident, type: 'i' + otherElements[j].bits }
                          ]
                        };
                      };
                      if (value.op == 'icmp') {
                        if (sourceBits == 64) { // handle the i64 case in processMathOp, where we handle full i64 math
                          i++;
                          continue;
                        }
                        finalizer = function() {
                          var ident = '';
                          for (var i = 0; i < targetElements.length; i++) {
                            if (i > 0) {
                              switch(value.variant) {
                                case 'eq': ident += '&'; break;
                                case 'ne': ident += '|'; break;
                                default: throw 'unhandleable illegal icmp: ' + value.variant;
                              }
                            }
                            ident += targetElements[i].ident;
                          }
                          return {
                            intertype: 'value',
                            ident: ident,
                            type: 'rawJS',
                            assignTo: item.assignTo
                          };
                        }
                      }
                      break;
                    }
                    case 'add': case 'sub': case 'sdiv': case 'udiv': case 'mul': case 'urem': case 'srem':
                    case 'uitofp': case 'sitofp': case 'fptosi': case 'fptoui': {
                      // We cannot do these in parallel chunks of 32-bit operations. We will handle these in processMathop
                      i++;
                      continue;
                    }
                    default: throw 'Invalid mathop for legalization: ' + [value.op, item.lineNum, dump(item)];
                  }
                  // Do the legalization
                  var sourceElements = getLegalVars(value.params[0].ident, sourceBits, true);
                  if (!isNumber(shifts)) {
                    // We can't statically legalize this, do the operation at runtime TODO: optimize
                    assert(sourceBits == 64, 'TODO: handle nonconstant shifts on != 64 bits');
                    assert(PRECISE_I64_MATH, 'Must have precise i64 math for non-constant 64-bit shifts');
                    Types.preciseI64MathUsed = 1;
                    value.intertype = 'value';
                    value.ident = 'var ' + value.assignTo + '$0 = ' +
                        asmCoercion('_bitshift64' + value.op[0].toUpperCase() + value.op.substr(1) + '(' + 
                          asmCoercion(sourceElements[0].ident, 'i32') + ',' +
                          asmCoercion(sourceElements[1].ident, 'i32') + ',' +
                          asmCoercion(value.params[1].ident + '$0', 'i32') + ')', 'i32'
                        ) + ';' +
                        'var ' + value.assignTo + '$1 = tempRet0;';
                    value.assignTo = null;
                    i++;
                    continue;
                  }
                  var targetElements = getLegalVars(item.assignTo, targetBits);
                  var sign = shifts >= 0 ? 1 : -1;
                  var shiftOp = shifts >= 0 ? 'shl' : 'lshr';
                  var shiftOpReverse = shifts >= 0 ? 'lshr' : 'shl';
                  var whole = shifts >= 0 ? Math.floor(shifts/32) : Math.ceil(shifts/32);
                  var fraction = Math.abs(shifts % 32);
                  if (signed) {
                    var signedFill = '(' + makeSignOp(sourceElements[sourceElements.length-1].ident, 'i' + sourceElements[sourceElements.length-1].bits, 're', 1, 1) + ' < 0 ? -1 : 0)';
                    var signedKeepAlive = { intertype: 'value', ident: sourceElements[sourceElements.length-1].ident, type: 'i32' };
                  }
                  for (var j = 0; j < targetElements.length; j++) {
                    var result = {
                      intertype: 'value',
                      ident: (j + whole >= 0 && j + whole < sourceElements.length) ? sourceElements[j + whole].ident : (signed ? signedFill : '0'),
                      params: [(signed && j + whole > sourceElements.length) ? signedKeepAlive : null],
                      type: 'i32',
                    };
                    if (j == 0 && sourceBits < 32) {
                      // zext sign correction
                      result.ident = makeSignOp(result.ident, 'i' + sourceBits, isUnsignedOp(value.op) ? 'un' : 're', 1, 1);
                    }
                    if (fraction != 0) {
                      var other = {
                        intertype: 'value',
                        ident: (j + sign + whole >= 0 && j + sign + whole < sourceElements.length) ? sourceElements[j + sign + whole].ident : (signed ? signedFill : '0'),
                        params: [(signed && j + sign + whole > sourceElements.length) ? signedKeepAlive : null],
                        type: 'i32',
                      };
                      other = {
                        intertype: 'mathop',
                        op: shiftOp,
                        type: 'i32',
                        params: [
                          other,
                          { intertype: 'value', ident: (32 - fraction).toString(), type: 'i32' }
                        ]
                      };
                      result = {
                        intertype: 'mathop',
                        // shifting in 1s from the top is a special case
                        op: (signed && shifts >= 0 && j + sign + whole >= sourceElements.length) ? 'ashr' : shiftOpReverse,
                        type: 'i32',
                        params: [
                          result,
                          { intertype: 'value', ident: fraction.toString(), type: 'i32' }
                        ]
                      };
                      result = {
                        intertype: 'mathop',
                        op: 'or',
                        type: 'i32',
                        params: [
                          result,
                          other
                        ]
                      }
                    }
                    if (targetElements[j].bits < 32 && shifts < 0) {
                      // truncate bits that fall off the end. This is not needed in most cases, can probably be optimized out
                      result = {
                        intertype: 'mathop',
                        op: 'and',
                        type: 'i32',
                        params: [
                          result,
                          { intertype: 'value', ident: (Math.pow(2, targetElements[j].bits)-1).toString(), type: 'i32' }
                        ]
                      }
                    }
                    if (processor) {
                      result = processor(result, j);
                    }
                    result.assignTo = targetElements[j].ident;
                    toAdd.push(result);
                  }
                  if (targetBits <= 32) {
                    // We are generating a normal legal type here
                    legalValue = {
                      intertype: 'value',
                      ident: targetElements[0].ident + (targetBits < 32 ? '&' + (Math.pow(2, targetBits)-1) : ''),
                      type: 'rawJS'
                    };
                    legalValue.assignTo = item.assignTo;
                    toAdd.push(legalValue);
                  } else if (finalizer) {
                    toAdd.push(finalizer());
                  }
                  i += removeAndAdd(label.lines, i, toAdd);
                  continue;
                }
              }
              assert(0, 'Could not legalize illegal line: ' + [item.lineNum, dump(item)]);
            }
            if (dcheck('legalizer')) dprint('zz legalized: \n' + dump(label.lines));
          });
        });
      }

      // Add function lines to func.lines, after our modifications to the label lines
      data.functions.forEach(function(func) {
        func.labels.forEach(function(label) {
          func.lines = func.lines.concat(label.lines);
        });
      });
      this.forwardItem(data, 'Typevestigator');
    }
  });

  function addTypeInternal(type, data) {
    if (type.length == 1) return;
    if (Types.types[type]) return;
    if (['internal', 'hidden', 'inbounds', 'void'].indexOf(type) != -1) return;
    if (Runtime.isNumberType(type)) return;
    dprint('types', 'Adding type: ' + type);

    // 'blocks': [14 x %struct.X] etc. If this is a pointer, we need
    // to look at the underlying type - it was not defined explicitly
    // anywhere else.
    var nonPointing = removeAllPointing(type);
    var check = /^\[(\d+)\ x\ (.*)\]$/.exec(nonPointing);
    if (check && !Types.types[nonPointing]) {
      var num = parseInt(check[1]);
      num = Math.max(num, 1); // [0 x something] is used not for allocations and such of course, but
                              // for indexing - for an |array of unknown length|, basically. So we
                              // define the 'type' as having a single field. TODO: Ensure as a sanity
                              // check that we never allocate with this (either as a child structure
                              // in the analyzer, or in calcSize in alloca).
      var subType = check[2];
      addTypeInternal(subType, data); // needed for anonymous structure definitions (see below)

      // Huge structural types are represented very inefficiently, both here and in generated JS. Best to avoid them - for example static char x[10*1024*1024]; is bad, while static char *x = malloc(10*1024*1024) is fine.
      if (num >= 10*1024*1024) warnOnce('warning: very large fixed-size structural type: ' + type + ' - can you reduce it? (compilation may be slow)');
      Types.types[nonPointing] = {
        name_: nonPointing,
        fields: range(num).map(function() { return subType }),
        lineNum: '?'
      };
      // Also add a |[0 x type]| type
      var zerod = '[0 x ' + subType + ']';
      if (!Types.types[zerod]) {
        Types.types[zerod] = {
          name_: zerod,
          fields: [subType, subType], // Two, so we get the flatFactor right. We care about the flatFactor, not the size here
          lineNum: '?'
        };
      }
      return;
    }

    // anonymous structure definition, for example |{ i32, i8*, void ()*, i32 }|
    if (type[0] == '{' || type[0] == '<') {
      type = nonPointing;
      var packed = type[0] == '<';
      Types.types[type] = {
        name_: type,
        fields: splitTokenList(tokenize(type.substr(2 + packed, type.length - 4 - 2*packed)).tokens).map(function(segment) {
          return segment[0].text;
        }),
        packed: packed,
        lineNum: '?'
      };
      return;
    }

    if (isPointerType(type)) return;
    if (['['].indexOf(type) != -1) return;
    Types.types[type] = {
      name_: type,
      fields: [ 'i' + (QUANTUM_SIZE*8) ], // a single quantum size
      flatSize: 1,
      lineNum: '?'
    };
  }

  function addType(type, data) {
    addTypeInternal(type, data);
    if (QUANTUM_SIZE === 1) {
      Types.flipTypes();
      addTypeInternal(type, data);
      Types.flipTypes();
    }
  }

  // Typevestigator
  substrate.addActor('Typevestigator', {
    processItem: function(data) {
      if (sidePass) { // Do not investigate in the main pass - it is only valid to start to do so in the first side pass,
                      // which handles type definitions, and later. Doing so before the first side pass will result in
                      // making bad guesses about types which are actually defined
        for (var type in Types.needAnalysis) {
          if (type) addType(type, data);
        }
        Types.needAnalysis = {};
      }
      this.forwardItem(data, 'Typeanalyzer');
    }
  });

  // Type analyzer
  substrate.addActor('Typeanalyzer', {
    processItem: function analyzeTypes(item, fatTypes) {
      var types = Types.types;

      // 'fields' is the raw list of LLVM fields. However, we embed
      // child structures into parent structures, basically like C.
      // So { int, { int, int }, int } would be represented as
      // an Array of 4 ints. getelementptr on the parent would take
      // values 0, 1, 2, where 2 is the entire middle structure.
      // We also need to be careful with getelementptr to child
      // structures - we return a pointer to the same slab, just
      // a different offset. Likewise, need to be careful for
      // getelementptr of 2 (the last int) - it's real index is 4.
      // The benefit of this approach is inheritance -
      //    { { ancestor } , etc. } = descendant
      // In this case it is easy to bitcast ancestor to descendant
      // pointers - nothing needs to be done. If the ancestor were
      // a new slab, it would need some pointer to the outer one
      // for casting in that direction.
      // TODO: bitcasts of non-inheritance cases of embedding (not at start)
      var more = true;
      while (more) {
        more = false;
        for (var typeName in types) {
          var type = types[typeName];
          if (type.flatIndexes) continue;
          var ready = true;
          type.fields.forEach(function(field) {
            if (isStructType(field)) {
              if (!types[field]) {
                addType(field, item);
                ready = false;
              } else {
                if (!types[field].flatIndexes) {
                  ready = false;
                }
              }
            }
          });
          if (!ready) {
            more = true;
            continue;
          }

          Runtime.calculateStructAlignment(type);

          if (dcheck('types')) dprint('type (fat=' + !!fatTypes + '): ' + type.name_ + ' : ' + JSON.stringify(type.fields));
          if (dcheck('types')) dprint('                        has final size of ' + type.flatSize + ', flatting: ' + type.needsFlattening + ' ? ' + (type.flatFactor ? type.flatFactor : JSON.stringify(type.flatIndexes)));
        }
      }

      if (QUANTUM_SIZE === 1 && !fatTypes) {
        Types.flipTypes();
        // Fake a quantum size of 4 for fat types. TODO: Might want non-4 for some reason?
        var trueQuantumSize = QUANTUM_SIZE;
        Runtime.QUANTUM_SIZE = 4;
        analyzeTypes(item, true);
        Runtime.QUANTUM_SIZE = trueQuantumSize;
        Types.flipTypes();
      }

      if (!fatTypes) {
        this.forwardItem(item, 'VariableAnalyzer');
      }
    }
  });
  
  // Variable analyzer
  substrate.addActor('VariableAnalyzer', {
    processItem: function(item) {
      // Globals

      var old = item.globalVariables;
      item.globalVariables = {};
      old.forEach(function(variable) {
        variable.impl = 'emulated'; // All global variables are emulated, for now. Consider optimizing later if useful
        item.globalVariables[variable.ident] = variable;
      });

      // Function locals

      item.functions.forEach(function(func) {
        func.variables = {};

        // LLVM is SSA, so we always have a single assignment/write. We care about
        // the reads/other uses.

        // Function parameters
        func.params.forEach(function(param) {
          if (param.intertype !== 'varargs') {
            if (func.variables[param.ident]) warn('cannot have duplicate variable names: ' + param.ident); // toNiceIdent collisions?
            func.variables[param.ident] = {
              ident: param.ident,
              type: param.type,
              origin: 'funcparam',
              lineNum: func.lineNum,
              rawLinesIndex: -1
            };
          }
        });

        // Normal variables
        func.lines.forEach(function(item, i) {
          if (item.assignTo) {
            if (func.variables[item.assignTo]) warn('cannot have duplicate variable names: ' + item.assignTo); // toNiceIdent collisions?
            var variable = func.variables[item.assignTo] = {
              ident: item.assignTo,
              type: item.type,
              origin: item.intertype,
              lineNum: item.lineNum,
              rawLinesIndex: i
            };
            if (variable.origin === 'alloca') {
              variable.allocatedNum = item.allocatedNum;
            }
            if (variable.origin === 'call') {
              variable.type = getReturnType(variable.type);
            }
          }
        });

        if (QUANTUM_SIZE === 1) {
          // Second pass over variables - notice when types are crossed by bitcast

          func.lines.forEach(function(item) {
            if (item.assignTo && item.intertype === 'bitcast') {
              // bitcasts are unique in that they convert one pointer to another. We
              // sometimes need to know the original type of a pointer, so we save that.
              //
              // originalType is the type this variable is created from
              // derivedTypes are the types that this variable is cast into
              func.variables[item.assignTo].originalType = item.type2;

              if (!isNumber(item.assignTo)) {
                if (!func.variables[item.assignTo].derivedTypes) {
                  func.variables[item.assignTo].derivedTypes = [];
                }
                func.variables[item.assignTo].derivedTypes.push(item.type);
              }
            }
          });
        }

        // Analyze variable uses

        function analyzeVariableUses() {
          dprint('vars', 'Analyzing variables for ' + func.ident + '\n');

          for (vname in func.variables) {
            var variable = func.variables[vname];

            // Whether the value itself is used. For an int, always yes. For a pointer,
            // we might never use the pointer's value - we might always just store to it /
            // read from it. If so, then we can optimize away the pointer.
            variable.hasValueTaken = false;

            variable.pointingLevels = pointingLevels(variable.type);

            variable.uses = 0;
          }

          // TODO: improve the analysis precision. bitcast, for example, means we take the value, but perhaps we only use it to load/store
          var inNoop = 0;
          func.lines.forEach(function(line) {
            walkInterdata(line, function(item) {
              if (item.intertype == 'noop') inNoop++;
              if (!inNoop) {
                if (item.ident in func.variables) {
                  func.variables[item.ident].uses++;

                  if (item.intertype != 'load' && item.intertype != 'store') {
                    func.variables[item.ident].hasValueTaken = true;
                  }
                }
              }
            }, function(item) {
              if (item.intertype == 'noop') inNoop--;
            });
          });

          //if (dcheck('vars')) dprint('analyzed variables: ' + dump(func.variables));
        }

        analyzeVariableUses();

        // Decision time

        for (vname in func.variables) {
          var variable = func.variables[vname];
          var pointedType = pointingLevels(variable.type) > 0 ? removePointing(variable.type) : null;
          if (variable.origin == 'getelementptr') {
            // Use our implementation that emulates pointers etc.
            // TODO Can we perhaps nativize some of these? However to do so, we need to discover their
            //      true types; we have '?' for them now, as they cannot be discovered in the intertyper.
            variable.impl = VAR_EMULATED;
          } else if (variable.origin == 'funcparam') {
            variable.impl = VAR_EMULATED;
          } else if (variable.type == 'i64*' && USE_TYPED_ARRAYS == 2) {
            variable.impl = VAR_EMULATED;
          } else if (MICRO_OPTS && variable.pointingLevels === 0) {
            // A simple int value, can be implemented as a native variable
            variable.impl = VAR_NATIVE;
          } else if (MICRO_OPTS && variable.origin === 'alloca' && !variable.hasValueTaken &&
                     variable.allocatedNum === 1 &&
                     (Runtime.isNumberType(pointedType) || Runtime.isPointerType(pointedType))) {
            // A pointer to a value which is only accessible through this pointer. Basically
            // a local value on the stack, which nothing fancy is done on. So we can
            // optimize away the pointing altogether, and just have a native variable
            variable.impl = VAR_NATIVIZED;
          } else {
            variable.impl = VAR_EMULATED;
          }
          if (dcheck('vars')) dprint('// var ' + vname + ': ' + JSON.stringify(variable));
        }
      });
      this.forwardItem(item, 'Signalyzer');
    }
  });

  // Sign analyzer
  //
  // Analyze our variables and detect their signs. In USE_TYPED_ARRAYS == 2,
  // we can read signed or unsigned values and prevent the need for signing
  // corrections. If on the other hand we are doing corrections anyhow, then
  // we can skip this pass.
  //
  // For each variable that is the result of a Load, we look a little forward
  // to see where it is used. We only care about mathops, since only they
  // need signs.
  //
  substrate.addActor('Signalyzer', {
    processItem: function(item) {
      this.forwardItem(item, 'QuantumFixer');
      if (USE_TYPED_ARRAYS != 2 || CORRECT_SIGNS == 1) return;

      function seekIdent(item, obj) {
        if (item.ident === obj.ident) {
          obj.found++;
        }
      }

      function seekMathop(item, obj) {
        if (item.intertype === 'mathop' && obj.found && !obj.decided) {
          if (isUnsignedOp(item.op, item.variant)) {
            obj.unsigned++;
          } else {
            obj.signed++;
          }
        }
      }

      item.functions.forEach(function(func) {
        func.lines.forEach(function(line, i) {
          if (line.intertype === 'load') {
            // Floats have no concept of signedness. Mark them as 'signed', which is the default, for which we do nothing
            if (line.type in Runtime.FLOAT_TYPES) {
              line.unsigned = false;
              return;
            }
            // Booleans are always unsigned
            var data = func.variables[line.assignTo];
            if (data.type === 'i1') {
              line.unsigned = true;
              return;
            }

            var total = data.uses;
            if (total === 0) return;
            var obj = { ident: line.assignTo, found: 0, unsigned: 0, signed: 0, total: total };
            // in loops with phis, we can also be used *before* we are defined
            var j = i-1, k = i+1;
            while(1) {
              assert(j >= 0 || k < func.lines.length, 'Signalyzer ran out of space to look for sign indications for line ' + line.lineNum);
              if (j >= 0 && walkInterdata(func.lines[j], seekIdent, seekMathop, obj)) break;
              if (k < func.lines.length && walkInterdata(func.lines[k], seekIdent, seekMathop, obj)) break;
              if (obj.total && obj.found >= obj.total) break; // see comment below
              j -= 1;
              k += 1;
            }

            // unsigned+signed might be < total, since the same ident can appear multiple times in the same mathop.
            // found can actually be > total, since we currently have the same ident in a GEP (see cubescript test)
            // in the GEP item, and a child item (we have the ident copied onto the GEP item as a convenience).
            // probably not a bug-causer, but FIXME. see also a reference to this above
            // we also leave the loop above potentially early due to this. otherwise, though, we end up scanning the
            // entire function in some cases which is very slow
            assert(obj.found >= obj.total, 'Could not Signalyze line ' + line.lineNum);
            line.unsigned = obj.unsigned > 0;
            dprint('vars', 'Signalyzer: ' + line.assignTo + ' has unsigned == ' + line.unsigned + ' (line ' + line.lineNum + ')');
          }
        });
      });
    }
  });

  // Quantum fixer
  //
  // See settings.js for the meaning of QUANTUM_SIZE. The issue we fix here is,
  // to correct the .ll assembly code so that things work with QUANTUM_SIZE=1.
  //
  substrate.addActor('QuantumFixer', {
    processItem: function(item) {
      this.forwardItem(item, 'LabelAnalyzer');
      if (QUANTUM_SIZE !== 1) return;

      // ptrs: the indexes of parameters that are pointers, whose originalType is what we want
      // bytes: the index of the 'bytes' parameter
      // TODO: malloc, realloc?
      var FIXABLE_CALLS = {
        'memcpy': { ptrs: [0,1], bytes: 2 },
        'memmove': { ptrs: [0,1], bytes: 2 },
        'memset': { ptrs: [0], bytes: 2 },
        'qsort': { ptrs: [0], bytes: 2 }
      };

      function getSize(types, type, fat) {
        if (types[type]) return types[type].flatSize;
        if (fat) {
          Runtime.QUANTUM_SIZE = 4;
        }
        var ret = Runtime.getNativeTypeSize(type);
        if (fat) {
          Runtime.QUANTUM_SIZE = 1;
        }
        return ret;
      }

      function getFlatIndexes(types, type) {
        if (types[type]) return types[type].flatIndexes;
        return [0];
      }

      item.functions.forEach(function(func) {
        function getOriginalType(param) {
          function get() {
            if (param.intertype === 'value' && !isNumber(param.ident)) {
              if (func.variables[param.ident]) {
                return func.variables[param.ident].originalType || null;
              } else {
                return item.globalVariables[param.ident].originalType;
              }
            } else if (param.intertype === 'bitcast') {
              return param.params[0].type;
            } else if (param.intertype === 'getelementptr') {
              if (param.params[0].type[0] === '[') return param.params[0].type;
            }
            return null;
          }
          var ret = get();
          if (ret && ret[0] === '[') {
            var check = /^\[(\d+)\ x\ (.*)\]\*$/.exec(ret);
            assert(check);
            ret = check[2] + '*';
          }
          return ret;
        }

        func.lines.forEach(function(line) {
          // Call
          if (line.intertype === 'call') {
            var funcIdent = LibraryManager.getRootIdent(line.ident.substr(1));
            var fixData = FIXABLE_CALLS[funcIdent];
            if (!fixData) return;
            var ptrs = fixData.ptrs.map(function(ptr) { return line.params[ptr] });
            var bytes = line.params[fixData.bytes].ident;

            // Only consider original types. This assumes memcpy always has pointers bitcast to i8*
            var originalTypes = ptrs.map(getOriginalType);
            for (var i = 0; i < originalTypes.length; i++) {
              if (!originalTypes[i]) return;
            }
            originalTypes = originalTypes.map(function(type) { return removePointing(type) });
            var sizes = originalTypes.map(function(type) { return getSize(Types.types, type) });
            var fatSizes = originalTypes.map(function(type) { return getSize(Types.fatTypes, type, true) });
            // The sizes may not be identical, if we copy a descendant class into a parent class. We use
            // the smaller size in that case. However, this may also be a bug, it is hard to tell, hence a warning
            warn(dedup(sizes).length === 1, 'All sizes should probably be identical here: ' + dump(originalTypes) + ':' + dump(sizes) + ':' +
                 line.lineNum);
            warn(dedup(fatSizes).length === 1, 'All fat sizes should probably be identical here: ' + dump(originalTypes) + ':' + dump(sizes) + ':' +
                 line.lineNum);
            var size = Math.min.apply(null, sizes);
            var fatSize = Math.min.apply(null, fatSizes);
            if (isNumber(bytes)) {
              // Figure out how much to copy.
              var fixedBytes;
              if (bytes % fatSize === 0) {
                fixedBytes = size*(bytes/fatSize);
              } else if (fatSize % bytes === 0 && size % (fatSize/bytes) === 0) {
                // Assume this is a simple array. XXX We can be wrong though! See next TODO
                fixedBytes = size/(fatSize/bytes);
              } else {
                // Just part of a structure. Align them to see how many fields. Err on copying more.
                // TODO: properly generate a complete structure, including nesteds, and calculate on that
                var flatIndexes = getFlatIndexes(Types.types, originalTypes[0]).concat(size);
                var fatFlatIndexes = getFlatIndexes(Types.fatTypes, originalTypes[0]).concat(fatSize);
                var index = 0;
                var left = bytes;
                fixedBytes = 0;
                while (left > 0) {
                  left -= fatFlatIndexes[index+1] - fatFlatIndexes[index]; // note: we copy the alignment bytes too, which is unneeded
                  fixedBytes += flatIndexes[index+1] - flatIndexes[index];
                }
              }
              line.params[fixData.bytes].ident = fixedBytes;
            } else {
              line.params[fixData.bytes].intertype = 'jsvalue';
              // We have an assertion in library::memcpy() that this is round
              line.params[fixData.bytes].ident = size + '*(' + bytes + '/' + fatSize + ')';
            }
          }
        });
      });

      // 2nd part - fix hardcoded constant offsets in global constants
      values(item.globalVariables).forEach(function(variable) {
        function recurse(item) {
          if (item.contents) {
            item.contents.forEach(recurse);
          } else if (item.intertype === 'getelementptr' && item.params[0].intertype === 'bitcast' && item.params[0].type === 'i8*') {
            var originalType = removePointing(item.params[0].params[0].type);
            var fatSize = getSize(Types.fatTypes, originalType, true);
            var slimSize = getSize(Types.types, originalType, false);
            assert(fatSize % slimSize === 0);
            item.params.slice(1).forEach(function(param) {
              if (param.intertype === 'value' && isNumber(param.ident)) {
                var corrected = parseInt(param.ident)/(fatSize/slimSize);
                assert(corrected % 1 === 0);
                param.ident = corrected.toString();
              }
            });
          } else if (item.params) {
            item.params.forEach(recurse);
          }
        }
        if (!variable.external && variable.value) recurse(variable.value);
      });
    }
  });

  function operateOnLabels(line, func) {
    function process(item, id) {
      ['label', 'labelTrue', 'labelFalse', 'toLabel', 'unwindLabel', 'defaultLabel'].forEach(function(id) {
        if (item[id]) {
          func(item, id);
        }
      });
    }
    if (line.intertype in BRANCH_INVOKE) {
      process(line);
    } else if (line.intertype == 'switch') {
      process(line);
      line.switchLabels.forEach(process);
    }
  }

  // Label analyzer
  substrate.addActor('LabelAnalyzer', {
    processItem: function(item) {
      item.functions.forEach(function(func) {
        func.labelsDict = {};
        func.labelIds = {};
        func.labelIdsInverse = {};
        func.labelIdCounter = 1;
        func.labels.forEach(function(label) {
          if (!(label.ident in func.labelIds)) {
            func.labelIds[label.ident] = func.labelIdCounter++;
            func.labelIdsInverse[func.labelIdCounter-1] = label.ident;
          }
        });
        var entryIdent = func.labels[0].ident;

        // Minify label ids to numeric ids.
        func.labels.forEach(function(label) {
          label.ident = func.labelIds[label.ident];
          label.lines.forEach(function(line) {
            operateOnLabels(line, function(item, id) {
              item[id] = func.labelIds[item[id]].toString(); // strings, because we will append as we process
            });
          });
        });

        func.labels.forEach(function(label) {
          func.labelsDict[label.ident] = label;
        });

        // Correct phis
        func.labels.forEach(function(label) {
          label.lines.forEach(function(phi) {
            if (phi.intertype == 'phi') {
              for (var i = 0; i < phi.params.length; i++) {
                phi.params[i].label = func.labelIds[phi.params[i].label];
                if (VERBOSE && !phi.params[i].label) warn('phi refers to nonexistent label on line ' + phi.lineNum);
              }
            }
          });
        });

        func.lines.forEach(function(line) {
          if (line.intertype == 'indirectbr') {
            func.forceEmulated = true;
          }
        });

        function getActualLabelId(labelId) {
          if (func.labelsDict[labelId]) return labelId;
          // If not present, it must be a surprisingly-named entry (or undefined behavior, in which case, still ok to use the entry)
<<<<<<< HEAD
          labelId = func.labelIds[ENTRY_IDENT];
          if (!func.labelsDict[labelId]) labelId = func.labelIds[ENTRY_IDENT_EXPLICIT]; // LLVM 3.3
=======
          labelId = func.labelIds[entryIdent];
>>>>>>> 1b7122c6
          assert(func.labelsDict[labelId]);
          return labelId;
        }

        // Basic longjmp support, see library.js setjmp/longjmp
        var setjmp = toNiceIdent('@setjmp');
        func.setjmpTable = null;
        for (var i = 0; i < func.labels.length; i++) {
          var label = func.labels[i];
          for (var j = 0; j < label.lines.length; j++) {
            var line = label.lines[j];
            if ((line.intertype == 'call' || line.intertype == 'invoke') && line.ident == setjmp) {
              // Add a new label
              var oldLabel = label.ident;
              var newLabel = func.labelIdCounter++;
              if (!func.setjmpTable) func.setjmpTable = [];
              func.setjmpTable.push({ oldLabel: oldLabel, newLabel: newLabel, assignTo: line.assignTo });
              func.labels.splice(i+1, 0, {
                intertype: 'label',
                ident: newLabel,
                lineNum: label.lineNum + 0.5,
                lines: label.lines.slice(j+1)
              });
              func.labelsDict[newLabel] = func.labels[i+1];
              label.lines = label.lines.slice(0, j+1);
              label.lines.push({
                intertype: 'branch',
                label: toNiceIdent(newLabel),
                lineNum: line.lineNum + 0.01, // XXX legalizing might confuse this
              });
              // Correct phis
              func.labels.forEach(function(label) {
                label.lines.forEach(function(phi) {
                  if (phi.intertype == 'phi') {
                    for (var i = 0; i < phi.params.length; i++) {
                      var sourceLabelId = getActualLabelId(phi.params[i].label);
                      if (sourceLabelId == oldLabel) {
                        phi.params[i].label = newLabel;
                      }
                    }
                  }
                });
              });
            }
          }
        }
        if (func.setjmpTable) {
          func.forceEmulated = true;
          recomputeLines(func);
        }

        // Properly implement phis, by pushing them back into the branch
        // that leads to here. We will only have the |var| definition in this location.

        // First, push phis back
        func.labels.forEach(function(label) {
          label.lines.forEach(function(phi) {
            if (phi.intertype == 'phi') {
              for (var i = 0; i < phi.params.length; i++) {
                var param = phi.params[i];
                if (VERBOSE && !param.label) warn('phi refers to nonexistent label on line ' + phi.lineNum);
                var sourceLabelId = getActualLabelId(param.label);
                if (sourceLabelId) {
                  var sourceLabel = func.labelsDict[sourceLabelId];
                  var lastLine = sourceLabel.lines.slice(-1)[0];
                  assert(lastLine.intertype in LLVM.PHI_REACHERS, 'Only some can lead to labels with phis:' + [func.ident, label.ident, lastLine.intertype]);
                  if (!lastLine.phi) {
                    lastLine.phi = true;
                    assert(!lastLine.dependent);
                    lastLine.dependent = {
                      intertype: 'phiassigns',
                      params: []
                    };
                  };
                  lastLine.dependent.params.push({
                    intertype: 'phiassign',
                    ident: phi.assignTo,
                    value: param.value,
                    targetLabel: label.ident
                  });
                }
              }
              // The assign to phi is now just a var
              phi.intertype = 'var';
              phi.ident = phi.assignTo;
              phi.assignTo = null;
            }
          });
        });

        if (func.ident in NECESSARY_BLOCKADDRS) {
          Functions.blockAddresses[func.ident] = {};
          for (var needed in NECESSARY_BLOCKADDRS[func.ident]) {
            assert(needed in func.labelIds);
            Functions.blockAddresses[func.ident][needed] = func.labelIds[needed];
          }
        }
      });
      this.forwardItem(item, 'StackAnalyzer');
    }
  });

  // Stack analyzer - calculate the base stack usage
  substrate.addActor('StackAnalyzer', {
    processItem: function(data) {
      data.functions.forEach(function(func) {
        var lines = func.labels[0].lines;
        for (var i = 0; i < lines.length; i++) {
          var item = lines[i];
          if (!item.assignTo || item.intertype != 'alloca' || !isNumber(item.allocatedNum)) break;
          item.allocatedSize = func.variables[item.assignTo].impl === VAR_EMULATED ?
            calcAllocatedSize(item.allocatedType)*item.allocatedNum: 0;
          if (USE_TYPED_ARRAYS === 2) {
            // We need to keep the stack aligned
            item.allocatedSize = Runtime.forceAlign(item.allocatedSize, Runtime.STACK_ALIGN);
          }
        }
        var index = 0;
        for (var i = 0; i < lines.length; i++) {
          var item = lines[i];
          if (!item.assignTo || item.intertype != 'alloca' || !isNumber(item.allocatedNum)) break;
          item.allocatedIndex = index;
          index += item.allocatedSize;
          delete item.allocatedSize;
        }
        func.initialStack = index;
        func.otherStackAllocations = false;
        while (func.initialStack == 0) { // one-time loop with possible abort in the middle
          // If there is no obvious need for stack management, perhaps we don't need it
          // (we try to optimize that way with SKIP_STACK_IN_SMALL). However,
          // we need to note if stack allocations other than initial allocs can happen here
          // If so, we need to rewind the stack when we leave.

          // By-value params are causes of additional allocas (although we could in theory make them normal allocas too)
          func.params.forEach(function(param) {
            if (param.byVal) {
              func.otherStackAllocations = true;
            }
          });
          if (func.otherStackAllocations) break;

          // Allocas
          var finishedInitial = false;

          lines = func.lines; // We need to consider all the function lines now, not just the first label

          for (var i = 0; i < lines.length; i++) {
            var item = lines[i];
            if (!finishedInitial && (!item.assignTo || item.intertype != 'alloca' || !isNumber(item.allocatedNum))) {
              finishedInitial = true;
            }
            if (item.intertype == 'alloca' && finishedInitial) {
              func.otherStackAllocations = true;
              break;
            }
          }
          if (func.otherStackAllocations) break;

          // Varargs
          for (var i = 0; i < lines.length; i++) {
            var item = lines[i];
            if (item.intertype == 'call' && isVarArgsFunctionType(item.type)) {
              func.otherStackAllocations = true;
              break;
            }
          }
          if (func.otherStackAllocations) break;

          break;
        }
      });
      this.forwardItem(data, 'Relooper');
    }
  });

  // ReLooper - reconstruct nice loops, as much as possible
  // This is now done in the jsify stage, using compiled relooper2
  substrate.addActor('Relooper', {
    processItem: function(item) {
      function finish() {
        item.__finalResult__ = true;
        return [item];
      }
      function makeBlock(labels, entries, labelsDict, forceEmulated) {
        if (labels.length == 0) return null;
        dprint('relooping', 'prelooping: ' + entries + ',' + labels.length + ' labels');
        assert(entries && entries[0]); // need at least 1 entry

        var emulated = {
          type: 'emulated',
          id: 'B',
          labels: labels,
          entries: entries.slice(0)
        };
        return emulated;
      }
      item.functions.forEach(function(func) {
        dprint('relooping', "// relooping function: " + func.ident);
        func.block = makeBlock(func.labels, [func.labels[0].ident], func.labelsDict, func.forceEmulated);
      });

      return finish();
    }
  });

  // Data
  substrate.addItem({
    items: data
  }, 'Sorter');

  // Solve it
  return substrate.solve();
}
<|MERGE_RESOLUTION|>--- conflicted
+++ resolved
@@ -1498,12 +1498,7 @@
         function getActualLabelId(labelId) {
           if (func.labelsDict[labelId]) return labelId;
           // If not present, it must be a surprisingly-named entry (or undefined behavior, in which case, still ok to use the entry)
-<<<<<<< HEAD
-          labelId = func.labelIds[ENTRY_IDENT];
-          if (!func.labelsDict[labelId]) labelId = func.labelIds[ENTRY_IDENT_EXPLICIT]; // LLVM 3.3
-=======
           labelId = func.labelIds[entryIdent];
->>>>>>> 1b7122c6
           assert(func.labelsDict[labelId]);
           return labelId;
         }
