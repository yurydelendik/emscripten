--- conflicted
+++ resolved
@@ -796,13 +796,7 @@
       if (item.tokens[1].text in LLVM.LINKAGES || item.tokens[1].text in LLVM.PARAM_ATTR || item.tokens[1].text in LLVM.VISIBILITIES) {
         item.tokens.splice(1, 1);
       }
-<<<<<<< HEAD
-
-      if (item.tokens[1].text == 'hidden') {
-        item.tokens = [item.tokens[0]].concat(item.tokens.slice(2));
-      }
-=======
->>>>>>> 534cc7f0
+
       var params = parseParamTokens(item.tokens[3].item.tokens);
       return [{
         intertype: 'functionStub',
